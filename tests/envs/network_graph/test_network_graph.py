import pytest
import numpy as np
from unittest.mock import patch, MagicMock
from rl_envs_forge.envs.network_graph.network_graph import NetworkGraph

@pytest.fixture
def default_env():
    """Fixture to create a default NetworkGraph environment for each test."""
    return NetworkGraph()

@pytest.fixture
def weighted_env():
    """Fixture to create a NetworkGraph environment with weighted edges."""
    return NetworkGraph(use_weighted_edges=True, weight_range=(0.1, 5.0))


class TestNetworkGraph:
    def test_initialization(self, default_env):
        assert default_env.num_agents == 10
        assert default_env.budget == 10.0
        assert default_env.tau == 1.0
        assert default_env.max_steps == 100
        assert default_env.current_step == 0
        assert default_env.total_spent == 0.0

    def test_initialization_with_weighted_edges(self, weighted_env):
        assert weighted_env.use_weighted_edges is True
        assert weighted_env.weight_range == (0.1, 5.0)
        assert weighted_env.num_agents == 10
       
    def test_reset(self, default_env):
        initial_opinions = default_env.reset()
        assert len(initial_opinions) == default_env.num_agents
        assert default_env.current_step == 0
        assert default_env.total_spent == 0.0

    def test_reset_with_initial_opinions(self, default_env):
        initial_opinions = np.array([0.1, 0.2, 0.3])
        default_env = NetworkGraph(num_agents=3, initial_opinions=initial_opinions)
        opinions = default_env.reset()
        np.testing.assert_array_equal(opinions, initial_opinions)

    def test_step(self, default_env):
        default_env.reset()
        action = np.array([0.1] * default_env.num_agents, dtype=np.float32)
        state, reward, done, truncated, info = default_env.step(action)
        assert len(state) == default_env.num_agents
        assert isinstance(reward, float)
        assert not done
        assert not truncated
        assert info["current_step"] == 1

    def test_step_budget_exceeded(self, default_env):
        default_env = NetworkGraph(num_agents=3, budget=0.05, impulse_resistance=np.array([1.0, 1.0, 1.0]))
        default_env.reset()
        action = np.array([0.1, 0.1, 0.1], dtype=np.float32)
        state, reward, done, truncated, info = default_env.step(action)
        assert done
        assert not truncated

    def test_step_max_steps_exceeded(self, default_env):
        default_env = NetworkGraph(num_agents=3, max_steps=1)
        default_env.reset()
        action = np.array([0.1, 0.1, 0.1], dtype=np.float32)
        state, reward, done, truncated, info = default_env.step(action)
        assert not done
        assert truncated

    @patch("rl_envs_forge.envs.network_graph.visualize.plt.show")  # Patch plt.show
    def test_render(self, mock_show, default_env):
        default_env.reset()
        default_env.render(mode="matplotlib")
        assert mock_show.called, "plt.show should be called when rendering in 'matplotlib' mode"

    def test_render_output(self, default_env):
        default_env.reset()
        with patch('builtins.print') as mock_print:
            default_env.render(mode="human")
            mock_print.assert_called()



    def test_centrality_computation_with_weighted_edges(self, weighted_env):
        L = weighted_env.L
        centralities = weighted_env.centralities
        assert np.sum(centralities) > 0, "Centralities should be computed correctly for weighted edges"
        
        # Adjust the check to ensure the Laplacian is valid
        assert np.all(np.diag(L) >= 0), "Diagonal of Laplacian should be non-negative"
        assert np.all(L - np.diag(np.diag(L)) <= 0), "Off-diagonal elements of Laplacian should be non-positive"

   
    def test_saturation_of_control_and_opinions(self, default_env):
        # Set up the environment with specific parameters
        num_agents = 3
        max_u = 0.1  # Maximum control input
        initial_opinions = np.array([0.0, 0.5, 1.0])  # Initial opinions ranging from 0 to 1
        
        # Create an environment with these parameters
        env = NetworkGraph(
            num_agents=num_agents,
            max_u=max_u,
            initial_opinions=initial_opinions,
            budget=10.0,
            
            desired_opinion=1.0,
            tau=1.0,
            max_steps=100
        )
        
        env.reset()

        # Define an action that exceeds the maximum control input
        action = np.array([0.2, 0.15, 0.25], dtype=np.float32)
        
        # Step the environment with the action
        state, reward, done, truncated, info = env.step(action)
        
        # Retrieve the clipped action from the info dictionary
        applied_action = info["action_applied"]
        
        # Check that the action was clipped to the max_u
        np.testing.assert_array_less(applied_action, np.full(action.shape, max_u + 1e-5), 
                                     "Control inputs should be clipped to max_u")
        
        # Check that the state (opinions) remains within [0, 1]
        assert np.all(state >= 0.0) and np.all(state <= 1.0), "Opinions should be within the range [0, 1]"

    def test_step_max_vs_zero_action(self, default_env):
<<<<<<< HEAD
        # Set initial opinions to be a linspace between 0 and 1
        num_agents = default_env.num_agents
        initial_opinions = np.linspace(0, 1, num_agents)

        # Initialize the environment with the specified initial opinions
        env = NetworkGraph(
            num_agents=num_agents,
            initial_opinions=initial_opinions,
            max_u=0.1,  # Define max control input for testing
            desired_opinion=1.0,
            tau=1.0,
            budget=10.0,
            max_steps=100
        )
        
        env.reset()

        # Define zero action (no control) and max action (full control)
        zero_action = np.zeros(num_agents, dtype=np.float32)
        max_action = np.full(num_agents, env.max_u, dtype=np.float32)

        # Step with zero action
        zero_action_state, _, _, _, _ = env.step(zero_action)

        # Step with max action
        env.reset()  # Reset the environment again to start from the same initial state
        max_action_state, _, _, _, _ = env.step(max_action)

        # Compute the average opinions for both actions
        avg_zero_action_state = np.mean(zero_action_state)
        avg_max_action_state = np.mean(max_action_state)

        # Check that the average state resulting from max action is greater than the average state from zero action
        assert avg_max_action_state >= avg_zero_action_state, \
            "The average state with max action should be greater than or equal to the average state with zero action"
=======
        # Reset the environment
        default_env.reset()

        # Define zero action (no control) and max action (full control)
        zero_action = np.zeros(default_env.num_agents, dtype=np.float32)
        max_action = np.full(default_env.num_agents, default_env.max_u, dtype=np.float32)

        # Step with zero action
        zero_action_state, _, _, _, _ = default_env.step(zero_action)

        # Step with max action
        default_env.reset()  # Reset the environment again to start from the same initial state
        max_action_state, _, _, _, _ = default_env.step(max_action)

        # Check that the state resulting from max action is greater than the state from zero action
        assert np.all(max_action_state >= zero_action_state), \
            "The resulting state with max action should be greater than or equal to the state with zero action"
>>>>>>> 1ef662b1
<|MERGE_RESOLUTION|>--- conflicted
+++ resolved
@@ -127,7 +127,7 @@
         assert np.all(state >= 0.0) and np.all(state <= 1.0), "Opinions should be within the range [0, 1]"
 
     def test_step_max_vs_zero_action(self, default_env):
-<<<<<<< HEAD
+
         # Set initial opinions to be a linspace between 0 and 1
         num_agents = default_env.num_agents
         initial_opinions = np.linspace(0, 1, num_agents)
@@ -163,22 +163,3 @@
         # Check that the average state resulting from max action is greater than the average state from zero action
         assert avg_max_action_state >= avg_zero_action_state, \
             "The average state with max action should be greater than or equal to the average state with zero action"
-=======
-        # Reset the environment
-        default_env.reset()
-
-        # Define zero action (no control) and max action (full control)
-        zero_action = np.zeros(default_env.num_agents, dtype=np.float32)
-        max_action = np.full(default_env.num_agents, default_env.max_u, dtype=np.float32)
-
-        # Step with zero action
-        zero_action_state, _, _, _, _ = default_env.step(zero_action)
-
-        # Step with max action
-        default_env.reset()  # Reset the environment again to start from the same initial state
-        max_action_state, _, _, _, _ = default_env.step(max_action)
-
-        # Check that the state resulting from max action is greater than the state from zero action
-        assert np.all(max_action_state >= zero_action_state), \
-            "The resulting state with max action should be greater than or equal to the state with zero action"
->>>>>>> 1ef662b1
