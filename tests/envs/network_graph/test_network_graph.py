--- conflicted
+++ resolved
@@ -348,8 +348,8 @@
         assert np.array_equal(default_env.opinions, default_env.state)
 
         default_env.opinions = np.array([0.2, 0.3, 0.4])
-<<<<<<< HEAD
         assert np.array_equal(default_env.opinions, default_env.state)
+
 
     def test_normalized_reward_scaling_and_trend(self):
         """Test that normalized rewards are in [0, 1] and increase as opinions approach desired value."""
@@ -384,6 +384,3 @@
         assert 0.0 <= reward_initial <= 1.0, "Initial normalized reward should be in [0, 1]"
         assert 0.0 <= reward_later <= 1.0, "Improved normalized reward should be in [0, 1]"
         assert reward_later > reward_initial, "Reward should increase as opinions approach the desired value"
-=======
-        assert np.array_equal(default_env.opinions, default_env.state)
->>>>>>> 0d40644a
