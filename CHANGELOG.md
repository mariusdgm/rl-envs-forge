# Changelog

All notable changes to this project will be documented in this file.

The format is based on [Keep a Changelog](https://keepachangelog.com/en/1.0.0/),
and this project adheres to [Semantic Versioning](https://semver.org/spec/v2.0.0.html).

## [Unreleased]

## [5.7.3] - 2025.01.15

### Fixed

<<<<<<< HEAD
- Attempt to change build process
=======
- Attempt to hotfix release pipeline
>>>>>>> c25be2de

## [5.7.2] - 2025.01.15

### Fixed

- Attempt to change build process

## [5.7.1] - 2025.01.15

### Fixed

- Toml file not getting packaged

## [5.7.0] - 2025.01.15

### Added

- Info in opinion network reset

## [5.6.0] - 2024.12.19

### Changed

- Reward function and control resistance in NetworkGraph

## [5.5.0] - 2024.11.04

### Added

- Added compute_dynamics function in NetworkGraph for external state computation.

## [5.4.0] - 2024.09.30

### Changed

- Changed step function of NetworkGraph to have impulse action dynamics

## [5.3.0] - 2024.09.20

### Changed

- Changed step function of NetworkGraph so we can simulate long campaigns

## [5.2.1] - 2024.09.09

### Fixed

- Fixed bug in NetworkGraph step

## [5.2.0] - 2024.09.08

### Changed

- Brought NetworkGraph implementation in line with paper dynamics
- Fixed centrality calculation in NetworkGraph

## [5.1.0] - 2024.08.22

### Added

- Saturation elements in NetworkGraph

## [5.0.0] - 2024.08.18

### Added

- New environment: NetworkGraph
- Matplotlib render mode for inverted pendulum envs

### Changed

- Default value for reward_decay_rate in InvertedPendulum envs, also removed internal attribute

### Fixed

- Main README fig paths for proper display on pypi page

## [4.0.1] - 2024.07.30

### Fixed

- Added needed seed and options to the reset methods in InvertedPendulum envs

## [4.0.0] - 2024.07.28

### Added

- New environment: Inverted Pendulum - CartPole
- New environment: Inverted Pendulum - PendulumDisk

### Fixed

- ACML readme path

## [3.8.0] - 2024.07.09

### Changed

- Added terminal states (and transitions) in the GridWorld and Labyrinth MDPs

## [3.7.0] - 2024.07.01

### Added

- New render mode for returning the render frames

## [3.6.2] - 2024.06.28

### Fixed

- Decopled truncated from done signal in GridWorld

## [3.6.1] - 2024.06.20

### Changed

- Returning the truncated signal when episode reached time limit

## [3.6.0] - 2024.06.20

### Added

- Added option to reset gridworld env to a different starting state

## [3.5.2] - 2024.06.14

### Added

- Allowing empty iterators in GridWorld where the default None could be allowed

## [3.5.1] - 2024.06.14

### Added

- Initializer type checks in GridWorld

## [3.5.0] - 2024.06.13

### Added

- Early episode stop in GridWorld

## [3.4.2] - 2024.03.17

### Fixed

- Bugfixed the terminal state when reaching that transition


## [3.4.1] - 2024.03.16

### Fixed

- Bugfixed the state reset in grid_world when reaching a terminal state

## [3.4.0] - 2024.02.09

### Changed

- Remade grid_world environment to allow for probabilistic transitions, and made the MDP built into it

## [3.3.3] - 2024.02.06

### Fixed

- Fixed random generator seeding in grid_world


## [3.3.2] - 2024.02.04

### Changed

- Updated diagrams for grid_world

## [3.3.1] - 2024.02.03

### Added

- Added a random_move_frequency parameter for grid_world

## [3.3.0] - 2023.12.11

### Added

- Added a new environment: Gambler's Problem

### Fixed

- ACML readme filename, and other info in the README

## [3.2.1] - 2023.11.30

### Fixed

- ACML related documentation

## [3.2.0] - 2023.11.30

### Added

- Added a new environment: JacksCarRental

## [3.1.2] - 2023.11.25

### Fixed

- Removed manifest file as we are using poetry...

## [3.1.1] - 2023.11.25

### Fixed

- Added manifest file to include the pyproject toml file in the package, as it is used for reading the __version__

## [3.1.0] - 2023.11.24

### Added

- added mdp builder to GridWorld

### Changed

- Changed the python version dependency

## [3.0.0] - 2023.11.19

### Added

- 2D GridWorld environment 

## [2.1.0] - 2023.10.24

### Added

- Labyrinth: Vision range feature 

## [2.0.0] - 2023.10.22

### Fixed

- Fixed a behavior of the shifting parameters in the Arms of the Bandit
- Properly incremented the major release digit as we have a new environment now  

## [1.5.0] - 2023.10.20

### Added

- KArmedBandit environment 
- Added 'close' method and property 'state' to Labyrinth

### Changed

- In Labyrinth: made the reset method to return the current state
- Changed the diagram script to dynamically make separate diagrams for each env

### Fixed

- Diagram script fixed to skip folders it should not parse

## [1.4.1] - 2023.10.13

### Fixed

- Packaged the sprites with the module and changed how the paths are read.
  
## [1.4.0] - 2023.10.13

### Changed

- Added the 'done' signal in the mdp transition graph
  
## [1.3.0] - 2023.10.08

### Added

- Added pseudo MDP builder that uses a DFS traversal of the environment
- Deepcopy procedure and state setter for Labyrinth

### Fixed

- Displayer instantiation behavior (relevant when render or human play are stopped)

## [1.2.2] - 2023.09.22

### Fixed

- LFS tracked file moved to normal git so they can be displayed in the readmes

## [1.2.1] - 2023.09.22

### Added

- Added script for UML generation with pyreverse

### Changed

- Improved documentation doctrings
- Added sphinx auto documentation

### Fixed

- Added one more draw call in render when the animation loop ends

## [1.2.0] - 2023.09.18

### Added

- Donut room
- T room
- L room
- Triangle room

### Changed

- Generalized some base Room methods

## [1.1.1] - 2023.09.14

### Added

- Oval room

### Fixed

- PriorityQueue usage in both astar and gbfs. In gbfs the bug was much more noticeable as the corridors were not properly built.
- Bug in cost matrix computation

### Changed

- Workflow badge should now show status on current branch

## [1.0.1] - 2023.09.13

### Added

- Badges in readme
- Diagram with pyreverse

### Fixed

- Readme Github repo link in badge
- Readme image table format

## [1.0.0] - 2023.09.12

### Added

- A* corridor generator algorithm, to generate more direct corridors.
- GBFS, a non optimal A* corridor generator that is faster.

### Changed

- Refactored corridor code from maze into a new CorridorBuilder class.
- Changes in the labyrinth interface.

### Fixed

- Changed readme and img paths to urls so they can get displayed properly on the pypi page too.
- Adjusted default pos close threshold and fixed info print in human_play.

## [0.4.0] - 2023.09.06

### Added

- Refined project readme and several labyrinth module level readmes.
- Reorganized the human_play code a bit, and changed so that the behavior is consistent for normal render too.
- Removed animate logic from displayer
- Added unit test for human_play and for exit events

### Fixed

- Repaired exit behavior when using render.

## [0.3.0] - 2023.09.05

### Added

- Added grid lines.
- Added maze padding.
- Added screen resize functionality.
- Added sprites.
- Added mini animation.

## [0.2.1] - 2023.09.03

### Fixed

- Bugfix of human_play.

## [0.2.0] - 2023.09.03

### Added

- Added new corridor generation setting.
- Added postprocessing step for the maze corridors.

## [0.1.0] - 2023.09.01

### Added

- Initial release of rl_envs_forge - Labyrinth.
- Labyrinth - a 2D gridworld with randomly generated rectangular rooms, maze like paths, a starting position and a target position.<|MERGE_RESOLUTION|>--- conflicted
+++ resolved
@@ -11,11 +11,13 @@
 
 ### Fixed
 
-<<<<<<< HEAD
 - Attempt to change build process
-=======
+
+## [5.7.3] - 2025.01.15
+
+### Fixed
+
 - Attempt to hotfix release pipeline
->>>>>>> c25be2de
 
 ## [5.7.2] - 2025.01.15
 
