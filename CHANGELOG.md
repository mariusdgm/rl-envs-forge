# Changelog

All notable changes to this project will be documented in this file.

The format is based on [Keep a Changelog](https://keepachangelog.com/en/1.0.0/),
and this project adheres to [Semantic Versioning](https://semver.org/spec/v2.0.0.html).

## [Unreleased]

<<<<<<< HEAD
## [3.4.0] - 2024.02.09

### Changed

- Remade grid_world environment to allow for probabilistic transitions, and made the MDP built into it
=======
## [3.3.3] - 2024.02.06

### Fixed

- Fixed random generator seeding in grid_world
>>>>>>> f4af6deb

## [3.3.2] - 2024.02.04

### Changed

- Updated diagrams for grid_world

## [3.3.1] - 2024.02.03

### Added

- Added a random_move_frequency parameter for grid_world

## [3.3.0] - 2023.12.11

### Added

- Added a new environment: Gambler's Problem

### Fixed

- ACML readme filename, and other info in the README

## [3.2.1] - 2023.11.30

### Fixed

- ACML related documentation

## [3.2.0] - 2023.11.30

### Added

- Added a new environment: JacksCarRental

## [3.1.2] - 2023.11.25

### Fixed

- Removed manifest file as we are using poetry...

## [3.1.1] - 2023.11.25

### Fixed

- Added manifest file to include the pyproject toml file in the package, as it is used for reading the __version__

## [3.1.0] - 2023.11.24

### Added

- added mdp builder to GridWorld

### Changed

- Changed the python version dependency

## [3.0.0] - 2023.11.19

### Added

- 2D GridWorld environment 

## [2.1.0] - 2023.10.24

### Added

- Labyrinth: Vision range feature 

## [2.0.0] - 2023.10.22

### Fixed

- Fixed a behavior of the shifting parameters in the Arms of the Bandit
- Properly incremented the major release digit as we have a new environment now  

## [1.5.0] - 2023.10.20

### Added

- KArmedBandit environment 
- Added 'close' method and property 'state' to Labyrinth

### Changed

- In Labyrinth: made the reset method to return the current state
- Changed the diagram script to dynamically make separate diagrams for each env

### Fixed

- Diagram script fixed to skip folders it should not parse

## [1.4.1] - 2023.10.13

### Fixed

- Packaged the sprites with the module and changed how the paths are read.
  
## [1.4.0] - 2023.10.13

### Changed

- Added the 'done' signal in the mdp transition graph
  
## [1.3.0] - 2023.10.08

### Added

- Added pseudo MDP builder that uses a DFS traversal of the environment
- Deepcopy procedure and state setter for Labyrinth

### Fixed

- Displayer instantiation behavior (relevant when render or human play are stopped)

## [1.2.2] - 2023.09.22

### Fixed

- LFS tracked file moved to normal git so they can be displayed in the readmes

## [1.2.1] - 2023.09.22

### Added

- Added script for UML generation with pyreverse

### Changed

- Improved documentation doctrings
- Added sphinx auto documentation

### Fixed

- Added one more draw call in render when the animation loop ends

## [1.2.0] - 2023.09.18

### Added

- Donut room
- T room
- L room
- Triangle room

### Changed

- Generalized some base Room methods

## [1.1.1] - 2023.09.14

### Added

- Oval room

### Fixed

- PriorityQueue usage in both astar and gbfs. In gbfs the bug was much more noticeable as the corridors were not properly built.
- Bug in cost matrix computation

### Changed

- Workflow badge should now show status on current branch

## [1.0.1] - 2023.09.13

### Added

- Badges in readme
- Diagram with pyreverse

### Fixed

- Readme Github repo link in badge
- Readme image table format

## [1.0.0] - 2023.09.12

### Added

- A* corridor generator algorithm, to generate more direct corridors.
- GBFS, a non optimal A* corridor generator that is faster.

### Changed

- Refactored corridor code from maze into a new CorridorBuilder class.
- Changes in the labyrinth interface.

### Fixed

- Changed readme and img paths to urls so they can get displayed properly on the pypi page too.
- Adjusted default pos close threshold and fixed info print in human_play.

## [0.4.0] - 2023.09.06

### Added

- Refined project readme and several labyrinth module level readmes.
- Reorganized the human_play code a bit, and changed so that the behavior is consistent for normal render too.
- Removed animate logic from displayer
- Added unit test for human_play and for exit events

### Fixed

- Repaired exit behavior when using render.

## [0.3.0] - 2023.09.05

### Added

- Added grid lines.
- Added maze padding.
- Added screen resize functionality.
- Added sprites.
- Added mini animation.

## [0.2.1] - 2023.09.03

### Fixed

- Bugfix of human_play.

## [0.2.0] - 2023.09.03

### Added

- Added new corridor generation setting.
- Added postprocessing step for the maze corridors.

## [0.1.0] - 2023.09.01

### Added

- Initial release of rl_envs_forge - Labyrinth.
- Labyrinth - a 2D gridworld with randomly generated rectangular rooms, maze like paths, a starting position and a target position.<|MERGE_RESOLUTION|>--- conflicted
+++ resolved
@@ -7,19 +7,19 @@
 
 ## [Unreleased]
 
-<<<<<<< HEAD
+
 ## [3.4.0] - 2024.02.09
 
 ### Changed
 
 - Remade grid_world environment to allow for probabilistic transitions, and made the MDP built into it
-=======
+
 ## [3.3.3] - 2024.02.06
 
 ### Fixed
 
 - Fixed random generator seeding in grid_world
->>>>>>> f4af6deb
+
 
 ## [3.3.2] - 2024.02.04
 
