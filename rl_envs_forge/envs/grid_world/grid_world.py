--- conflicted
+++ resolved
@@ -54,24 +54,16 @@
         self.rows, self.cols = rows, cols
         self.start_state = start_state
         self.terminal_states = terminal_states
-        self.walls = walls or set()
+        self.walls = walls or set()  # Initialize walls
         self.special_transitions = special_transitions or {}
         self.state = start_state
         self.seed = seed
-<<<<<<< HEAD
         self.p_success = p_success
         self.slip_distribution = slip_distribution or {
             action: (1.0 - p_success) / (len(Action) - 1) for action in Action
         }
+     
         self.transition_probs = self.default_transition_probs()
-=======
-        self.random_move_frequency = random_move_frequency
-        
-        self.np_random = np.random.RandomState(self.seed)
-
-        self.walls = walls or set()  # Initialize walls
-        self.special_transitions = special_transitions or {}
->>>>>>> f4af6deb
         self.rewards = rewards or {
             "valid_move": -0.1,
             "wall_collision": -1,
@@ -118,7 +110,6 @@
         # Retain original action probability for the special transition
         self.mdp[(from_state, action)] = [(to_state, reward, done, self.p_success)]
 
-<<<<<<< HEAD
     def build_mdp(self):
         """
         Builds the Markov Decision Process (MDP) based on the current environment state. 
@@ -151,7 +142,7 @@
         # Initialize the probability matrix with zeros
         # The matrix size is (rows * cols, rows * cols, len(Action)) to accommodate all state transitions for each action
         P = np.zeros((self.rows * self.cols, self.rows * self.cols, len(Action)))
-=======
+        
     def make_transition(self, state, action):
         if self.np_random.rand() < self.random_move_frequency:
             action = self.np_random.choice(list(Action))
@@ -159,7 +150,6 @@
         # Check for a special transition first
         if (state, action) in self.special_transitions:
             return self.special_transitions[(state, action)][0]
->>>>>>> f4af6deb
 
         for state in [(r, c) for r in range(self.rows) for c in range(self.cols)]:
             state_index = state[0] * self.cols + state[1]
