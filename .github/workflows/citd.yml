name: CI/CD Workflow

on:
  push:
    branches:
      - main
      - "*" # For all other branches
  pull_request:

jobs:
  test:
    runs-on: ubuntu-latest

    steps:
    - name: Checkout repository
      uses: actions/checkout@v2

    - name: Set up Python
      uses: actions/setup-python@v2
      with:
        python-version: 3.10.6

    - name: Install Poetry
      run: |
        curl -sSL https://install.python-poetry.org | python3 -

    - name: Install dependencies
      run: |
        poetry config virtualenvs.create true
        poetry install

    - name: Run tests with coverage
      run: poetry run pytest -m "not slow" --cov=rl_envs_forge --cov-report=term-missing

  tag:
    needs: test
    if: github.ref == 'refs/heads/main' # Ensures this only runs on the main branch
    runs-on: ubuntu-latest
  
    steps:
    - name: Checkout code with full history
      uses: actions/checkout@v2
      with:
        fetch-depth: 0
  
    - name: Set up Python
      uses: actions/setup-python@v2
      with:
        python-version: '3.x'
  
    - name: Install Poetry
      run: |
        curl -sSL https://install.python-poetry.org | python3 -
  
    - name: Extract version from pyproject.toml
      run: echo "PROJECT_VERSION=$(poetry version --short)" >> $GITHUB_ENV
  
    - name: Check if tag already exists
      run: |
        if git rev-parse "v${{ env.PROJECT_VERSION }}" >/dev/null 2>&1; then
          echo "Error: Tag v${{ env.PROJECT_VERSION }} already exists. Please increment the version in pyproject.toml."
          exit 1
        fi
  
    - name: Set up Git credentials
      run: |
        git config user.name "github-actions[bot]"
        git config user.email "github-actions[bot]@users.noreply.github.com"
  
    - name: Set Git remote using GITHUB_TOKEN
      run: |
        git remote set-url origin https://x-access-token:${{ secrets.GITHUB_TOKEN }}@github.com/${{ github.repository }}.git
  
    - name: Create a new tag
      run: |
        git tag v${{ env.PROJECT_VERSION }}
        git push origin "v${{ env.PROJECT_VERSION }}"

  deploy:
    needs: tag
    runs-on: ubuntu-latest

    steps:
    - name: Checkout code
      uses: actions/checkout@v2

    - name: Set up Python
      uses: actions/setup-python@v2
      with:
        python-version: '3.x'

    - name: Install Poetry
      run: |
        curl -sSL https://install.python-poetry.org | python3 -
        poetry self update

    - name: Clean build environment
      run: |
        rm -rf dist build *.egg-info
    
    - name: Build the package with verbose logging
      run: |
        poetry build --verbose

    - name: Verify build contents
      run: |
        tar -tf dist/*.tar.gz
        unzip -l dist/*.whl

    - name: Publish package
      run: |
<<<<<<< HEAD
        poetry publish --verbose --username ${{ secrets.PYPI_USERNAME }} --password ${{ secrets.PYPI_PASSWORD }}
=======
        poetry publish --build --verbose --username ${{ secrets.PYPI_USERNAME }} --password ${{ secrets.PYPI_PASSWORD }}
>>>>>>> c25be2de
<|MERGE_RESOLUTION|>--- conflicted
+++ resolved
@@ -109,8 +109,4 @@
 
     - name: Publish package
       run: |
-<<<<<<< HEAD
-        poetry publish --verbose --username ${{ secrets.PYPI_USERNAME }} --password ${{ secrets.PYPI_PASSWORD }}
-=======
-        poetry publish --build --verbose --username ${{ secrets.PYPI_USERNAME }} --password ${{ secrets.PYPI_PASSWORD }}
->>>>>>> c25be2de
+        poetry publish --username ${{ secrets.PYPI_USERNAME }} --password ${{ secrets.PYPI_PASSWORD }}